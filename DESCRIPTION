Package: jackalope
Type: Package
Title: A Swift, Versatile Phylogenomic and High-Throughput Sequencing Simulator
<<<<<<< HEAD
Version: 0.1.2.9000
=======
Version: 0.1.3
>>>>>>> 1052ac1a
Authors@R: person(c("Lucas", "A."), "Nell", email = "lucas@lucasnell.com", 
                    role = c("cph", "aut", "cre"),
                    comment = c(ORCID = "0000-0003-3209-0517"))
Description: Simply and efficiently
    simulates (i) variants from reference genomes and (ii) reads from both Illumina 
    <https://www.illumina.com/>
    and Pacific Biosciences (PacBio) <https://www.pacb.com/> platforms. 
    It can either read reference genomes from FASTA files or simulate new ones.
    Genomic variants can be simulated using summary statistics, phylogenies, 
    Variant Call Format (VCF) files, and coalescent simulations—the latter of which
    can include selection, recombination, and demographic fluctuations.
    'jackalope' can simulate single, paired-end, or mate-pair Illumina reads, 
    as well as PacBio reads.
    These simulations include sequencing errors, mapping qualities, multiplexing,
    and optical/polymerase chain reaction (PCR) duplicates.
    Simulating Illumina sequencing is based on ART
    by Huang et al. (2012) <doi:10.1093/bioinformatics/btr708>.
    PacBio sequencing simulation is based on 
    SimLoRD  by Stöcker et al. (2016) <doi:10.1093/bioinformatics/btw286>.
    All outputs can be written to standard file formats.
License: MIT + file LICENSE
Encoding: UTF-8
LazyData: true
Depends: R (>= 2.10)
biocViews:
Imports:
    ape,
    R6,
    Rcpp (>= 0.12.11),
    zlibbioc
LinkingTo:
    Rcpp,
    RcppArmadillo,
    RcppProgress,
    Rhtslib,
    zlibbioc
SystemRequirements: GNU make, C++11
RoxygenNote: 6.1.1
Roxygen: list(markdown = TRUE)
Suggests:
    coala,
    knitr,
    scrm,
    testthat
VignetteBuilder: knitr
URL: https://github.com/lucasnell/jackalope
BugReports: https://github.com/lucasnell/jackalope/issues<|MERGE_RESOLUTION|>--- conflicted
+++ resolved
@@ -1,11 +1,7 @@
 Package: jackalope
 Type: Package
 Title: A Swift, Versatile Phylogenomic and High-Throughput Sequencing Simulator
-<<<<<<< HEAD
 Version: 0.1.2.9000
-=======
-Version: 0.1.3
->>>>>>> 1052ac1a
 Authors@R: person(c("Lucas", "A."), "Nell", email = "lucas@lucasnell.com", 
                     role = c("cph", "aut", "cre"),
                     comment = c(ORCID = "0000-0003-3209-0517"))
